var drawingData = {
	startX: 0,
	startY: 0,
	colors: [["rood", "blauw", "wit", "niets"]],
	kill: false
};

var modhash = window.reddit.modhash;
var timeSinceLastRetrieval = 5000;
var index = 0;
var sec = 0;
var currentVersion = 4;

const colorScheme = {
	"wit": 0,
	"lgrijs": 1,
	"dgrijs": 2,
	"zwart": 3,
	"roze": 4,
	"rood": 5,
	"oranje": 6,
	"bruin": 7,
	"geel": 8,
	"lgroen": 9,
	"groen": 10,
	"lblauw": 11,
	"blauw": 12,
	"dblauw": 13,
	"magenta": 14,
	"paars": 15,
	"niets": -1,
};

function replaceTextWithNumbers(){
	for (var i = 0; i < drawingData.colors[0].length * drawingData.colors.length; i++) {
		var width = drawingData.colors[0].length;
		var height = drawingData.colors.length;
		var tempx = i % width;
		var tempy = Math.floor(i / width);
		console.log(width, height, tempx, tempy, drawingData.colors);
		for (var key in colorScheme) {
			if (drawingData.colors[tempy][tempx] == key) {
				drawingData.colors[tempy][tempx] = colorScheme[key];
				break;
			}
		}
	}
}

function retrieveAndDraw(doDraw) {

	if (timeSinceLastRetrieval > 360) {
		// retrieve data
		const url = 'https://placenl.basvdwollenberg.nl/data.json';

		//TODO implement random selection of multiple files
		//better to be handled @ serer

		fetch(url)
		.then((resp) => resp.json())
		.then(function(data) {
			drawingData.startX = data.startX;
			drawingData.starty = data.startY;
			drawingData.colors = data.colors;

			if (currentVersion < data.newVersion) {
				document.write('Je script is verouderd! Download alsjeblieft de nieuwe update! <br> <a href="https://discord.gg/EU4NhBn">Discord</a> | <a href=http://placenl.zeeuwse.cloud/script.js>Script</a>');
			}

			index = Math.floor(Math.random() * (drawingData.colors[0].length * drawingData.colors.length));
			timeSinceLastRetrieval = 0;
			replaceTextWithNumbers();

			if (doDraw) draw(0);
		})
		.catch(function(error) {
			console.log(error);
			setTimeout(() => retrieveAndDraw(doDraw), 10 * 1e3);
		});
	}  else {
		if (doDraw) draw(0);
	}
}

function draw(seconds) {
	if (drawingData.kill) {
		setTimeout(() => retrieveAndDraw(true), 360 * 1e3);
		return;
	}
	//retrieveAndDraw(false);
	var width = drawingData.colors[0].length;
	var height = drawingData.colors.length;
	index++;
	console.log(width, height, index);
    index = index % (width * height);
    sec = seconds = Math.ceil(seconds);
    setTimeout(() => {
        const x = index % width;
        const y = Math.floor(index / width);
        // vanaf nu kan een flagcolor -1 zijn, dan wordt die kleur als altijd correct gezien

        const flagColor = drawingData.colors[y][x];
        if (flagColor == -1) {
        	return draw(0);
        }
        // const xChange = flagColor != drawingData.colors[y][x - 1] || flagColor != drawingData.colors[y][x + 1];
        // const yChange = (drawingData.colors[y - 1] && flagColor != drawingData.colors[y - 1][x]) || (drawingData.colors[y + 1] && flagColor != drawingData.colors[y + 1][x]);
        // if  (!xChange && !yChange) {
        //     return draw(0);
        // }
        const ax = x + drawingData.startX;
        const ay = y + drawingData.startY;

        $.get("https://www.reddit.com/api/place/pixel.json?x=" + ax + "&y=" + ay)
        .then(res => {
        	console.log(res);
            if (res.color == flagColor) {
                console.log("Skipping " + (ax + ", " + ay) + " because it's already correct");
                return draw(1);
            }
            console.log("Drawing at " + ax + ", " + ay + " (https://www.reddit.com/r/place/#x=" + ax + "&y=" + ay + ")");
            $.ajax({ url: "https://www.reddit.com/api/place/draw.json", type: "POST",
                headers: { "x-modhash": modhash }, data: { x: ax, y: ay, color: flagColor }
            })
            .done(data => {
            	//data=json.parse(data);
            	draw(data.wait_seconds);
            	console.log(data);
            	return;
            })
            .error(data => {
            	//data = JSON.parse(data);
            	draw(data.responseJSON.wait_seconds);
            	return;
            });
        });
    }, seconds * 1000);
}

replaceTextWithNumbers();
retrieveAndDraw(true);
<<<<<<< HEAD
window.setInterval(() => console.log("Drawing in " + (sec--) + " seconds. Retrieval " + (timeSinceLastRetrieval < 0 ? " after next drawing. " : "in " + (360-timeSinceLastRetrieval++) + " seconds!")), 1e3);
=======
window.setInterval( () => console.log("Drawing in " + (sec) + " seconds. Retrieval " + (timeSinceLastRetrieval > 360 ? "after next drawing. " : "in " + (360-timeSinceLastRetrieval) + " seconds!")), 10 * 1e3);
window.setInterval(() => {sec--;timeSinceLastRetrieval++}, 1e3);
>>>>>>> a261412c
<|MERGE_RESOLUTION|>--- conflicted
+++ resolved
@@ -139,9 +139,5 @@
 
 replaceTextWithNumbers();
 retrieveAndDraw(true);
-<<<<<<< HEAD
-window.setInterval(() => console.log("Drawing in " + (sec--) + " seconds. Retrieval " + (timeSinceLastRetrieval < 0 ? " after next drawing. " : "in " + (360-timeSinceLastRetrieval++) + " seconds!")), 1e3);
-=======
 window.setInterval( () => console.log("Drawing in " + (sec) + " seconds. Retrieval " + (timeSinceLastRetrieval > 360 ? "after next drawing. " : "in " + (360-timeSinceLastRetrieval) + " seconds!")), 10 * 1e3);
-window.setInterval(() => {sec--;timeSinceLastRetrieval++}, 1e3);
->>>>>>> a261412c
+window.setInterval(() => {sec--;timeSinceLastRetrieval++}, 1e3);